--- conflicted
+++ resolved
@@ -34,7 +34,6 @@
   DisassemblyFailure(..)
   ) where
 
-import           Control.Monad.IO.Class ( liftIO )
 import qualified Data.Macaw.X86 as X86
 
 import qualified Renovate as R
@@ -70,17 +69,6 @@
   , R.rcDataLayoutBase = 0xa00000
   }
 
-<<<<<<< HEAD
-=======
-instance R.ArchInfo X86.X86_64 where
-  archVals _ = Just (R.ArchVals { R.archFunctions = SX86.x86_64MacawSymbolicFns
-                                , R.withArchEval = \sym k -> do
-                                    sfns <- liftIO $ SX86.newSymFuns sym
-                                    k (SX86.x86_64MacawEvalFn sfns)
-                                , R.withArchConstraints = \x -> x
-                                })
-
->>>>>>> 69b0161f
 {- Note [Layout Addresses]
 
 The addresses chosen are somewhat arbitrary, but we choose them to try to be far
