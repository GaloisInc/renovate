--- conflicted
+++ resolved
@@ -7,13 +7,8 @@
   Allocator(..),
   TrampolineStrategy(..),
   Grouping(..),
-<<<<<<< HEAD
-  grouping,
   CompactOrdering(..),
   RewritePair(..)
-=======
-  CompactOrdering(..)
->>>>>>> 5afdc19a
   ) where
 
 import qualified Data.ByteString as BS
