{-# LANGUAGE DataKinds #-}
{-# LANGUAGE FlexibleContexts #-}
{-# LANGUAGE FlexibleInstances #-}
{-# LANGUAGE KindSignatures #-}
{-# LANGUAGE TypeSynonymInstances #-}
{-# LANGUAGE StandaloneDeriving #-}
{-# LANGUAGE UndecidableInstances #-}
module Renovate.Redirect.LayoutBlocks.Types (
  LayoutStrategy(..),
  Allocator(..),
  CompactOrdering(..),
  Grouping(..),
  TrampolineStrategy(..),
<<<<<<< HEAD
  LayoutPair(..),
  SymbolicPair(..),
  FallthroughPair(..),
  AddressAssignedPair(..),
  ConcretePair(..),
  RewritePair(..),
  toRewritePair,
=======
>>>>>>> 5cd8184d
  Status(..),
  changed,
  changeable,
  Layout(..),
  WithProvenance(..),
  RandomSeed
  ) where

import           Control.Monad ( guard )
import qualified Data.ByteString as BS
import qualified Data.Vector.Unboxed as V
import           Data.Word ( Word32 )

import qualified Data.Macaw.CFG as MC
import           Renovate.Address ( ConcreteAddress, SymbolicAddress )
import           Renovate.BasicBlock

-- | A type for selecting the which addresses are available for laying out
-- basic blocks in rewritten binaries.
data Allocator       = Parallel
                     -- ^ Lay instrumented blocks out in parallel with the
                     -- original basic blocks.  The excess space in the original
                     -- blocks will be filled with trap instructions.
                     -- Instrumented blocks will all be placed in a new text
                     -- section.
                     | Randomized RandomSeed
                     -- ^ Lay instrumented blocks randomly in a new text section.
                     -- The excess space in the original blocks will be filled with
                     -- trap instructions.
                     | Compact CompactOrdering
                     -- ^ Lay blocks out more compactly by re-using space in
                     -- original basic blocks to hold instrumented code.
                     -- Instrumented blocks that cannot fit in existing slack
                     -- space will be placed in a new text section.
                     --
                     -- Also takes an ordering, sorted or randomized.
                    deriving (Eq, Ord, Read, Show)

-- | Specifies the layout grouping for instrumented blocks.
data Grouping =
  BlockGrouping
    -- ^ place instructions that are part of the same block adjacent
    -- to each other, but do not attempt to order or group the blocks
    -- themselves in any fashion.
  | LoopGrouping
    -- ^ place blocks that are part of the same loop adjacent to each
    -- other
  | FunctionGrouping
    -- ^ place blocks that are part of the same function adjacent to
    -- each other.
  deriving (Bounded, Enum, Eq, Ord, Read, Show)

-- | Directly use the same seed type as the mwc-random package.
type RandomSeed = V.Vector Word32

data CompactOrdering
  = SortedOrder            -- ^ Sort by block size
  | RandomOrder RandomSeed -- ^ seed for the randomization
  deriving (Read, Show, Eq, Ord)

-- | When we lay out a block at a new location, when should we install a
-- trampoline (that is, a jump to the new location or else a copy of the old
-- block) at the old location?
data TrampolineStrategy
  = AlwaysTrampoline
  -- ^ Always.
  | WholeFunctionTrampoline
  -- ^ Only for function entry points, or for blocks that participate in
  -- functions we couldn't completely move for one reason or another.
  deriving (Bounded, Enum, Eq, Ord, Read, Show)

-- | A type for selecting the strategy for laying out basic blocks in rewritten
-- binaries.
data LayoutStrategy = LayoutStrategy
  { allocator :: Allocator
  , grouping :: Grouping
  , trampolines :: TrampolineStrategy
  } deriving (Eq, Ord, Read, Show)

data Layout b arch =
  Layout { programBlockLayout :: [WithProvenance b arch]
         , layoutPaddingBlocks :: [PaddingBlock arch]
         , injectedBlockLayout :: [(SymbolicAddress arch, ConcreteAddress arch, BS.ByteString)]
         }

-- | A wrapper around a block type @b@ that tracks the provenance of the block
-- (i.e., the concrete block it came from and rewriter status info)
data WithProvenance b arch =
  WithProvenance { originalBlock :: ConcreteBlock arch
                 -- ^ The block from which the base block (i.e.,
                 -- 'withoutProvenance') was derived
                 , withoutProvenance :: b arch
                 -- ^ The payload for which we are tracking provenance; the
                 -- accessor discards the provenance information
                 , rewriteStatus :: Status
                 -- ^ A marker indicating whether or not the instrumentor
                 -- changed the block
                 }

data Status
  = Modified
  | Unmodified
  -- ^ This code hasn't been modified yet, but is eligible to be in the future
  -- if it turns out to be useful.
  | Immutable
  -- ^ This code shouldn't be modified by anyone, e.g. because it has control
  -- flow constructs we don't fully understand or isn't in the text section or
  -- similar.
  | Subsumed
  -- ^ This code has been modified, but we don't need to leave a redirection in
  -- its old location, because we believe we have already found and fixed up
  -- all jumps to this block.
  deriving (Eq, Ord, Read, Show)

-- | Has the code in the given block been changed in any way?
changed :: Status -> Bool
changed Modified = True
changed Unmodified = False
changed Immutable = False
changed Subsumed = True

-- | Is the code in the given block eligible to be changed further?
changeable :: Status -> Bool
changeable Modified = True
changeable Unmodified = True
changeable Immutable = False
changeable Subsumed = True

<<<<<<< HEAD
newtype SymbolicPair         arch = SymbolicPair { unSymbolicPair :: LayoutPair (SymbolicBlock arch) arch }
newtype FallthroughPair      arch = FallthroughPair { unFallthroughPair :: LayoutPair (FallthroughBlock arch) arch }
newtype AddressAssignedPair  arch = AddressAssignedPair { unAddressAssignedPair :: LayoutPair (AddressAssignedBlock arch) arch }
newtype ConcretePair         arch = ConcretePair { unConcretePair :: LayoutPair (ConcreteBlock arch) arch }

-- RewritePair is basically a ConcretePair, but in a format that's more
-- friendly for sharing with the outside world. It also serves as a gatekeeper:
-- we export RewritePair from the package, but not ConcretePair, and since an
-- explicit conversion is required between them, this forces us to be conscious
-- about sending internal data to the outside world.

-- | A block, together with what it's been rewritten to. If 'rpNew' is
-- 'Nothing', this means that we kept the original code in the original
-- position.
data RewritePair arch = RewritePair
  { rpOrig :: ConcreteBlock arch
  , rpNew :: Maybe (ConcreteBlock arch)
  }

deriving instance Eq (Instruction arch ()) => Eq (RewritePair arch)
deriving instance (Show (Instruction arch ()), MC.MemWidth (MC.ArchAddrWidth arch)) => Show (RewritePair arch)

toRewritePair :: ConcretePair arch -> RewritePair arch
toRewritePair (ConcretePair (LayoutPair orig new status))
  = RewritePair orig (guard (changed status) *> Just new)
=======

{-
ppBlocks :: ( MC.MemWidth (MC.ArchAddrWidth arch)
            , PD.Pretty (i a)
            , PD.Pretty (i b)
            )
         => ConcreteAddress arch
         -> [i a]
         -> [i b]
         -> PD.Doc ann
ppBlocks addr origInsns newInsns=
  PD.vcat (PD.pretty addr PD.<> PD.pretty ":"
          : ppInsnLists (F.toList origInsns) newInsns
          )

-- | This lays out the instruction lists side by side with a divider (eg., |)
-- between the columns. The instruction sequences do not need to be the same
-- length.
ppInsnLists :: ( PD.Pretty (i a)
               , PD.Pretty (i b)
               ) => [i a] -> [i b] -> [PD.Doc ann]
ppInsnLists xs ys = go xs ys

  where
  divider           = PD.pretty "|"
  maxLen            = maxOrDefault 0 (map (length . show . PD.pretty) xs)
  spacing           = 0
  maxOrDefault d [] = d
  maxOrDefault _ zs = maximum zs
  go (o:os)    (n:ns)      =
       (PD.pretty o PD.<+> PD.indent (maxLen - curLen + spacing) (divider PD.<+> PD.pretty n)) : go os ns
       where
       curLen = length (show (PD.pretty o))
  go (os@(_:_)) []         = map PD.pretty os
  go []         (ns@(_:_)) = (PD.indent (maxLen + spacing + 1)) <$> map (\x -> divider PD.<+> PD.pretty x) ns
  go []         []         = [PD.emptyDoc]
-}
>>>>>>> 5cd8184d
<|MERGE_RESOLUTION|>--- conflicted
+++ resolved
@@ -11,16 +11,10 @@
   CompactOrdering(..),
   Grouping(..),
   TrampolineStrategy(..),
-<<<<<<< HEAD
   LayoutPair(..),
-  SymbolicPair(..),
-  FallthroughPair(..),
-  AddressAssignedPair(..),
   ConcretePair(..),
   RewritePair(..),
   toRewritePair,
-=======
->>>>>>> 5cd8184d
   Status(..),
   changed,
   changeable,
@@ -149,11 +143,7 @@
 changeable Immutable = False
 changeable Subsumed = True
 
-<<<<<<< HEAD
-newtype SymbolicPair         arch = SymbolicPair { unSymbolicPair :: LayoutPair (SymbolicBlock arch) arch }
-newtype FallthroughPair      arch = FallthroughPair { unFallthroughPair :: LayoutPair (FallthroughBlock arch) arch }
-newtype AddressAssignedPair  arch = AddressAssignedPair { unAddressAssignedPair :: LayoutPair (AddressAssignedBlock arch) arch }
-newtype ConcretePair         arch = ConcretePair { unConcretePair :: LayoutPair (ConcreteBlock arch) arch }
+newtype ConcretePair arch = ConcretePair { unConcretePair :: LayoutPair (ConcreteBlock arch) arch }
 
 -- RewritePair is basically a ConcretePair, but in a format that's more
 -- friendly for sharing with the outside world. It also serves as a gatekeeper:
@@ -174,43 +164,4 @@
 
 toRewritePair :: ConcretePair arch -> RewritePair arch
 toRewritePair (ConcretePair (LayoutPair orig new status))
-  = RewritePair orig (guard (changed status) *> Just new)
-=======
-
-{-
-ppBlocks :: ( MC.MemWidth (MC.ArchAddrWidth arch)
-            , PD.Pretty (i a)
-            , PD.Pretty (i b)
-            )
-         => ConcreteAddress arch
-         -> [i a]
-         -> [i b]
-         -> PD.Doc ann
-ppBlocks addr origInsns newInsns=
-  PD.vcat (PD.pretty addr PD.<> PD.pretty ":"
-          : ppInsnLists (F.toList origInsns) newInsns
-          )
-
--- | This lays out the instruction lists side by side with a divider (eg., |)
--- between the columns. The instruction sequences do not need to be the same
--- length.
-ppInsnLists :: ( PD.Pretty (i a)
-               , PD.Pretty (i b)
-               ) => [i a] -> [i b] -> [PD.Doc ann]
-ppInsnLists xs ys = go xs ys
-
-  where
-  divider           = PD.pretty "|"
-  maxLen            = maxOrDefault 0 (map (length . show . PD.pretty) xs)
-  spacing           = 0
-  maxOrDefault d [] = d
-  maxOrDefault _ zs = maximum zs
-  go (o:os)    (n:ns)      =
-       (PD.pretty o PD.<+> PD.indent (maxLen - curLen + spacing) (divider PD.<+> PD.pretty n)) : go os ns
-       where
-       curLen = length (show (PD.pretty o))
-  go (os@(_:_)) []         = map PD.pretty os
-  go []         (ns@(_:_)) = (PD.indent (maxLen + spacing + 1)) <$> map (\x -> divider PD.<+> PD.pretty x) ns
-  go []         []         = [PD.emptyDoc]
--}
->>>>>>> 5cd8184d
+  = RewritePair orig (guard (changed status) *> Just new)