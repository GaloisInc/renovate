--- conflicted
+++ resolved
@@ -26,14 +26,6 @@
   -- * Symbolic blocks
   SymbolicBlock(..),
   symbolicBlock,
-<<<<<<< HEAD
-=======
-  symbolicBlockFromAddress,
-  symbolicBlockOriginalAddress,
-  symbolicBlockSymbolicAddress,
-  symbolicBlockInstructions,
-  symbolicBlockSymbolicSuccessor,
->>>>>>> 8a1f7377
   symbolicBlockWithoutSuccessor,
   withSymbolicInstructions,
   -- * Padding blocks
@@ -319,28 +311,8 @@
               -- This could be Nothing if the block ends in an unconditional
               -- jump (note: calls have a fallthrough because they return)
               -> SymbolicBlock arch
-<<<<<<< HEAD
 symbolicBlock concAddr symAddr symInsns repr symSucc =
   SymbolicBlock { symbolicBlockOriginalAddress = concAddr
-=======
-symbolicBlock cb = symbolicBlockFromAddress (concreteBlockAddress cb)
-
-symbolicBlockFromAddress
-  :: ConcreteAddress arch
-  -- ^ The 'ConcreteAddress' of the block this 'SymbolicBlock' was lifted from
-  -> SymbolicAddress arch
-  -- ^ The symbolic address assigned to this block
-  -> DLN.NonEmpty (TaggedInstruction arch (InstructionAnnotation arch))
-  -- ^ Instructions with symbolic address annotations
-  -> Maybe (SymbolicAddress arch)
-  -- ^ The symbolic address of the successor, if any
-  --
-  -- This could be Nothing if the block ends in an unconditional
-  -- jump (note: calls have a fallthrough because they return)
-  -> SymbolicBlock arch
-symbolicBlockFromAddress ca symAddr symInsns symSucc =
-  SymbolicBlock { symbolicBlockOriginalAddress = ca
->>>>>>> 8a1f7377
                 , symbolicBlockSymbolicAddress = symAddr
                 , symbolicBlockInstructions = symInsns
                 , symbolicBlockRepr = repr
