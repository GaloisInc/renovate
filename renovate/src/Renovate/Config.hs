--- conflicted
+++ resolved
@@ -176,22 +176,13 @@
   -- recovery info (a summary of the information returned by
   -- macaw).  The 'Int' is the number of iterations before
   -- calling the function callback.
-<<<<<<< HEAD
-  , rcAnalysis      :: Analyze arch binFmt b
-  -- ^ An analysis to run over the code discovered by macaw, generating a summary of type @b@
-  , rcRewriter      :: Rewrite arch binFmt b
-  -- ^ A rewriting pass to run over each basic block
+  , rcAnalysis      :: callbacks arch binFmt b
+  -- ^ Caller-specified analysis (and possibly rewriter) to apply to the binary
   , rcMaxUnconditionalJumpSize :: Word64
   -- ^ How far can this architecture's unconditional relative jumps reach? New
   -- code blocks will be laid out in virtual address space within this many
   -- bytes of the original code blocks, so that the two can jump to each other
   -- as necessary.
-=======
-  , rcAnalysis      :: callbacks arch binFmt b
-  -- ^ Caller-specified analysis (and possibly rewriter) to apply to the binary
-  , rcCodeLayoutBase :: Word64
-  -- ^ The base address to start laying out new code
->>>>>>> 34f34375
   , rcDataLayoutBase :: Word64
   -- ^ The base address to start laying out new data
   , rcUpdateSymbolTable :: Bool
