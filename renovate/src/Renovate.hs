-- | Renovate provides an interface for analyzing and rewriting binaries.
--
-- The core library renovate implements architecture-independent binary
-- rewriting in terms of architecture-specific backends that provide
-- configurations ('RenovateConfig').  Examples include renovate-ppc and
-- renovate-x86.  The backends are separated out to reduce the dependencies of
-- the core library, and to allow client code flexibility to only include
-- support for the architectures that are actually required for a given use
-- case.
--
-- The library interface is primarily through up-front configurations that
-- specify analysis and rewriting actions; renovate itself handles selecting the
-- correct configuration for the binary it is given.  For many use cases, the
-- same analysis can be used across multiple instruction set architectures
-- (ISAs).  Rewriting passes are generally architecture-specific.
--
-- The current interface allows for rewriting binaries in ELF format.  In the
-- future, other backends will be added, along with a binary format agnostic
-- entry point.
--
-- See Renovate.Tutorial for examples of using the library.
module Renovate
( -- * Configuration
  Arch.Architecture(..),
  C.SomeConfig(..),
  LB.LayoutStrategy(..),
  LB.Grouping(..),
  LB.Allocator(..),
  LB.TrampolineStrategy(..),
  LB.CompactOrdering(..),
  C.AnalyzeOnly(..),
  C.AnalyzeAndRewrite(..),
  C.ModifiedInstructions(..),
  C.HasAnalysisEnv(..),
  C.HasSymbolicBlockMap(..),
  C.RenovateConfig(..),
  -- * ELF entry point
  E.withElfConfig,
  E.rewriteElf,
  E.analyzeElf,
  -- * Basic Blocks
  -- ** Concrete blocks
  B.ConcreteBlock,
  B.concreteBlock,
  B.concreteBlockAddress,
  B.withConcreteInstructions,
  B.concreteDiscoveryBlock,
  -- ** Symbolic blocks
  B.SymbolicBlock,
  B.symbolicBlock,
<<<<<<< HEAD
  B.symbolicBlockOriginalAddress,
  B.symbolicBlockSymbolicAddress,
  B.symbolicBlockSymbolicSuccessor,
  B.withSymbolicInstructions,
  B.RelocatableTarget(..),
  B.HasNoTarget,
  B.HasSomeTarget,
=======
  B.symbolicBlockFromAddress,
  B.symbolicBlockOriginalAddress,
  B.symbolicBlockSymbolicAddress,
  B.symbolicBlockInstructions,
  B.symbolicBlockSymbolicSuccessor,
  B.SymbolicInfo(..),
  B.symbolicInfo,
>>>>>>> 8a1f7377
  -- ** Concretized blocks
  B.ConcretizedBlock,
  B.concretizedBlock,
  B.concretizedBlockAddress,
  B.withConcretizedInstructions,
  -- ** Block helpers
  B.HasConcreteAddresses,
  B.blockAddress,
  B.blockSize,
  B.withInstructionAddresses,
  B.instructionAddresses',
  -- ** Others
  Recovery.BlockInfo(..),
  Recovery.isIncompleteBlockAddress,
  Recovery.numBlockRegions,
  Recovery.SymbolicCFG,
  Recovery.SymbolicRegCFG,
  Recovery.getSymbolicCFG,
  Recovery.getSymbolicRegCFG,
  B.symbolicBlockSize,
  -- * Instructions
  B.TaggedInstruction,
  B.tagInstruction,
  B.projectInstruction,
  B.symbolicTarget,
  B.InstructionArchRepr,
  B.InstructionArchReprKind,
  B.SomeInstructionArchRepr(..),
  B.Instruction,
  B.InstructionAnnotation,
  B.RegisterType,
  B.ToGenericInstruction(..),
  -- * Addresses
  A.SymbolicAddress,
  A.ConcreteAddress,
  A.absoluteAddress,
  A.concreteFromSegmentOff,
  A.concreteAsSegmentOff,
  A.concreteFromAbsolute,
  A.addressAddOffset,
  A.addressDiff,
  B.SymbolicInfo(..),
  -- * Analysis
  -- ** Function Recovery
  FR.recoverFunctions,
  FR.Completion(..),
  FR.FunctionCFG(..),
  -- * Rewriting API
  RW.RewriteM,
  RW.BlockCFGIndex,
  RW.mkRewriteEnv,
  RW.recordRewrite,
  RW.recordLogMsg,
  RW.injectFunction,
  RW.newGlobalVar,
  RW.getBlockIndex,
  RW.lookupEntryAddress,
  RW.lookupBlockCFG,
  RW.getABI,
  RW.getISA,
  C.compose,
  C.identity,
  C.nop,
  -- * ABI
  ABI.ABI(..),
  ISA.ISA(..),
  ISA.isaDefaultInstructionArchRepr,
  ISA.JumpType(..),
  ISA.JumpCondition(..),
  ISA.HasModifiableTarget,
  ISA.NoModifiableTarget,
  ISA.StackAddress(..),
  -- * Results
  RW.RewriteInfo(..),
  RW.RewriteSite(..),
  E.SomeConcreteBlocks(..),
  E.SomeConcretizedBlocks(..),
  E.RewriterInfo,
  E.RewriterEnv,
  E.SectionInfo(..),
  E.riSmallBlockCount,
  E.riReusedByteCount,
  E.riUnrelocatableTerm,
  E.riInstrumentationSites,
  E.riLogMsgs,
  E.riInitialBytes,
  E.riAppendedSegments,
  E.riRedirectionDiagnostics,
  E.riBlockRecoveryDiagnostics,
  E.riRecoveredBlocks,
  E.riEntryPointAddress,
  E.riSectionBaseAddress,
  E.riOverwrittenRegions,
  E.reSegmentMaximumSize,
  E.reSegmentVirtualAddress,
  E.riOriginalTextSize,
  E.riNewTextSize,
  E.riIncompleteBlocks,
  E.riDiscoveredBlocks,
  E.riInstrumentedBytes,
  E.riBlockMapping,
  E.riBackwardBlockMapping,
  E.riOutputBlocks,
  E.riRewritePairs,
  E.riFunctionBlocks,
  E.riSections,
  D.Diagnostic(..),
  D.Diagnostics(..),
  LB.RewritePair(..),
  -- * Constraints
  B.ArchConstraints,
  B.InstructionConstraints,
  -- * Exceptions
  A.BlockAssemblyException(..)
)
where

import qualified Renovate.ABI as ABI
import qualified Renovate.Arch as Arch
import qualified Renovate.Address as A
import qualified Renovate.Analysis.FunctionRecovery as FR
import qualified Renovate.BasicBlock as B
import qualified Renovate.Config as C
import qualified Renovate.Diagnostic as D
import qualified Renovate.BinaryFormat.ELF as E
import qualified Renovate.ISA as ISA
import qualified Renovate.Redirect.LayoutBlocks as LB
import qualified Renovate.Rewrite as RW
import qualified Renovate.Recovery as Recovery
import qualified Renovate.BasicBlock.Assemble as A<|MERGE_RESOLUTION|>--- conflicted
+++ resolved
@@ -48,7 +48,6 @@
   -- ** Symbolic blocks
   B.SymbolicBlock,
   B.symbolicBlock,
-<<<<<<< HEAD
   B.symbolicBlockOriginalAddress,
   B.symbolicBlockSymbolicAddress,
   B.symbolicBlockSymbolicSuccessor,
@@ -56,15 +55,6 @@
   B.RelocatableTarget(..),
   B.HasNoTarget,
   B.HasSomeTarget,
-=======
-  B.symbolicBlockFromAddress,
-  B.symbolicBlockOriginalAddress,
-  B.symbolicBlockSymbolicAddress,
-  B.symbolicBlockInstructions,
-  B.symbolicBlockSymbolicSuccessor,
-  B.SymbolicInfo(..),
-  B.symbolicInfo,
->>>>>>> 8a1f7377
   -- ** Concretized blocks
   B.ConcretizedBlock,
   B.concretizedBlock,
